--- conflicted
+++ resolved
@@ -1,8 +1,5 @@
-<<<<<<< HEAD
 __build__ = 180
-=======
-__build__ = 176
->>>>>>> 03d4915e
+
 # Licensed under the Apache License, Version 2.0 (the "License");
 # you may not use this file except in compliance with the License.
 # You may obtain a copy of the License at
