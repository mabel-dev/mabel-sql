--- conflicted
+++ resolved
@@ -12,11 +12,7 @@
 import pyarrow.parquet
 
 
-<<<<<<< HEAD
 def compress_zstandard(records):  # pragma: no cover
-=======
-def compress_zstandard(records):
->>>>>>> 45194552
 
     buffer = bytearray()
 
@@ -28,24 +24,11 @@
 
     return buffer
 
-<<<<<<< HEAD
-
 if __name__ == "__main__":  # pragma: no cover
 
     # READ (JSONL)
     with open("tests/data/formats/jsonl/tweets.jsonl", "rb") as stream:
         source = pyarrow.json.read_json(stream)
-=======
-
-# READ (JSONL)
-with open("tests/data/formats/jsonl/tweets.jsonl", "rb") as stream:
-    source = pyarrow.json.read_json(stream)
-
-# ARROW (feather)
-pyarrow.feather.write_feather(
-    source, "tests/data/formats/arrow/tweets.arrow", compression="zstd"
-)
->>>>>>> 45194552
 
     # ARROW (feather)
     pyarrow.feather.write_feather(
@@ -57,17 +40,10 @@
         source, "tests/data/formats/orc/tweets.orc", compression="ZSTD"
     )
 
-<<<<<<< HEAD
     # PARQUET
     pyarrow.parquet.write_table(
         source, "tests/data/formats/parquet/tweets.parquet", compression="zstd"
     )
-=======
-# PARQUET
-pyarrow.parquet.write_table(
-    source, "tests/data/formats/parquet/tweets.parquet", compression="zstd"
-)
->>>>>>> 45194552
 
     # ZSTD
     zstd = compress_zstandard(source.to_pylist())
