types-orjson
types-PyYAML
types-requests

coverage
pymemcache
pytest
mypy
rich
zstandard
hypothesis
pandas
polars

# different storage providers
fastavro
firestore
sqlalchemy
pymysql
psycopg2-binary
<<<<<<< HEAD
duckdb==1.1.3  # 1040
duckdb-engine==0.13.4  # 1040
=======
duckdb==1.1.2  # 1040
duckdb-engine==0.13.5  # 1040
>>>>>>> 76d56514

setuptools_rust<|MERGE_RESOLUTION|>--- conflicted
+++ resolved
@@ -18,12 +18,7 @@
 sqlalchemy
 pymysql
 psycopg2-binary
-<<<<<<< HEAD
 duckdb==1.1.3  # 1040
-duckdb-engine==0.13.4  # 1040
-=======
-duckdb==1.1.2  # 1040
 duckdb-engine==0.13.5  # 1040
->>>>>>> 76d56514
 
 setuptools_rust