types-orjson
types-PyYAML
types-requests

coverage
pymemcache
pytest
mypy
rich
zstandard
hypothesis
pandas
polars

# different storage providers
avro
firebase-admin
sqlalchemy
pymysql
psycopg2-binary
<<<<<<< HEAD
duckdb==0.10.3  # 1040
duckdb-engine==0.12.0  # 1040
=======
duckdb==0.10.2  # 1040
duckdb-engine==0.12.1  # 1040
>>>>>>> 305d5d33

setuptools_rust<|MERGE_RESOLUTION|>--- conflicted
+++ resolved
@@ -18,12 +18,7 @@
 sqlalchemy
 pymysql
 psycopg2-binary
-<<<<<<< HEAD
 duckdb==0.10.3  # 1040
-duckdb-engine==0.12.0  # 1040
-=======
-duckdb==0.10.2  # 1040
 duckdb-engine==0.12.1  # 1040
->>>>>>> 305d5d33
 
 setuptools_rust